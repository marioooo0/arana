--- conflicted
+++ resolved
@@ -98,273 +98,6 @@
 	_ proto.DB = (*AtomDB)(nil)
 )
 
-<<<<<<< HEAD
-//复合事务？
-type compositeTx struct {
-	closed atomic.Bool
-	id     int64
-
-	rt  *defaultRuntime
-	txs map[string]*atomTx
-}
-
-func (tx *compositeTx) Version(ctx context.Context) (string, error) {
-	return tx.rt.Version(ctx)
-}
-
-func (tx *compositeTx) Query(ctx context.Context, db string, query string, args ...proto.Value) (proto.Result, error) {
-	return tx.call(ctx, db, query, args...)
-}
-
-func (tx *compositeTx) Exec(ctx context.Context, db string, query string, args ...proto.Value) (proto.Result, error) {
-	return tx.call(ctx, db, query, args...)
-}
-
-func (tx *compositeTx) call(ctx context.Context, db string, query string, args ...proto.Value) (proto.Result, error) {
-	if len(db) < 1 {
-		db = tx.rt.Namespace().DBGroups()[0]
-	}
-
-	atx, err := tx.begin(ctx, db)
-	if err != nil {
-		return nil, err
-	}
-
-	log.Debugf("call upstream: db=%s, sql=\"%s\", args=%v", db, query, args)
-
-	res, _, err := atx.Call(ctx, query, args...)
-	if err != nil {
-		return nil, perrors.WithStack(err)
-	}
-	return res, nil
-}
-
-func (tx *compositeTx) begin(ctx context.Context, group string) (*atomTx, error) {
-	if exist, ok := tx.txs[group]; ok {
-		return exist, nil
-	}
-
-	// force use writeable node
-	ctx = rcontext.WithWrite(ctx)
-	db := selectDB(ctx, group, tx.rt.Namespace())
-	if db == nil {
-		return nil, perrors.Errorf("cannot get upstream database %s", group)
-	}
-
-	// begin atom tx
-	newborn, err := db.(*AtomDB).begin(ctx)
-	if err != nil {
-		return nil, err
-	}
-	tx.txs[group] = newborn
-	return newborn, nil
-}
-
-func (tx *compositeTx) String() string {
-	return fmt.Sprintf("tx-%d", tx.id)
-}
-
-func (tx *compositeTx) Execute(ctx *proto.Context) (res proto.Result, warn uint16, err error) {
-	var span trace.Span
-	ctx.Context, span = Tracer.Start(ctx.Context, "compositeTx.Execute")
-	execStart := time.Now()
-	defer func() {
-		span.End()
-		metrics.ExecuteDuration.Observe(time.Since(execStart).Seconds())
-	}()
-	if tx.closed.Load() {
-		err = errTxClosed
-		return
-	}
-
-	args := ctx.GetArgs()
-	if direct := rcontext.IsDirect(ctx.Context); direct {
-		var (
-			group = tx.rt.Namespace().DBGroups()[0]
-			atx   *atomTx
-			cctx  = rcontext.WithWrite(ctx.Context)
-		)
-		if atx, err = tx.begin(cctx, group); err != nil {
-			return
-		}
-		res, warn, err = atx.Call(cctx, ctx.GetQuery(), args...)
-		if err != nil {
-			err = perrors.WithStack(err)
-		}
-		return
-	}
-
-	var (
-		ru   = tx.rt.Namespace().Rule()
-		plan proto.Plan
-	)
-
-	ctx.Context = rcontext.WithHints(ctx.Context, ctx.Stmt.Hints)
-
-	var opt proto.Optimizer
-	if opt, err = optimize.NewOptimizer(ru, ctx.Stmt.Hints, ctx.Stmt.StmtNode, args); err != nil {
-		err = perrors.WithStack(err)
-		return
-	}
-
-	if plan, err = opt.Optimize(ctx); err != nil {
-		err = perrors.WithStack(err)
-		return
-	}
-
-	if res, err = plan.ExecIn(ctx, tx); err != nil {
-		// TODO: how to warp error packet
-		err = perrors.WithStack(err)
-		return
-	}
-
-	return
-}
-
-func (tx *compositeTx) ID() int64 {
-	return tx.id
-}
-
-func (tx *compositeTx) Commit(ctx context.Context) (proto.Result, uint16, error) {
-	if !tx.closed.CAS(false, true) {
-		return nil, 0, errTxClosed
-	}
-	ctx, span := Tracer.Start(ctx, "compositeTx.Commit")
-	defer func() { // cleanup
-		tx.rt = nil
-		tx.txs = nil
-		span.End()
-	}()
-
-	var g errgroup.Group
-	for k, v := range tx.txs {
-		k, v := k, v
-		g.Go(func() error {
-			_, _, err := v.Commit(ctx)
-			if err != nil {
-				log.Errorf("commit %s for group %s failed: %v", tx, k, err)
-				return err
-			}
-			return nil
-		})
-	}
-
-	if err := g.Wait(); err != nil {
-		return nil, 0, err
-	}
-
-	log.Debugf("commit %s success: total=%d", tx, len(tx.txs))
-
-	return resultx.New(), 0, nil
-}
-
-func (tx *compositeTx) Rollback(ctx context.Context) (proto.Result, uint16, error) {
-	ctx, span := Tracer.Start(ctx, "compositeTx.Rollback")
-	defer span.End()
-	if !tx.closed.CAS(false, true) {
-		return nil, 0, errTxClosed
-	}
-
-	defer func() { // cleanup
-		tx.rt = nil
-		tx.txs = nil
-	}()
-
-	var g errgroup.Group
-	for k, v := range tx.txs {
-		k, v := k, v
-		g.Go(func() error {
-			_, _, err := v.Rollback(ctx)
-			if err != nil {
-				log.Errorf("rollback %s for group %s failed: %v", tx, k, err)
-				return err
-			}
-			return nil
-		})
-	}
-
-	if err := g.Wait(); err != nil {
-		return nil, 0, err
-	}
-
-	log.Debugf("rollback %s success: total=%d", tx, len(tx.txs))
-
-	return resultx.New(), 0, nil
-}
-
-type atomTx struct {
-	closed atomic.Bool
-	parent *AtomDB
-	bc     *mysql.BackendConnection
-}
-
-func (tx *atomTx) Commit(ctx context.Context) (res proto.Result, warn uint16, err error) {
-	_ = ctx
-	if !tx.closed.CAS(false, true) {
-		err = errTxClosed
-		return
-	}
-	defer tx.dispose()
-	if res, err = tx.bc.ExecuteWithWarningCount("commit", true); err != nil {
-		return
-	}
-
-	var affected, lastInsertId uint64
-
-	if affected, err = res.RowsAffected(); err != nil {
-		return
-	}
-	if lastInsertId, err = res.LastInsertId(); err != nil {
-		return
-	}
-
-	res = resultx.New(resultx.WithRowsAffected(affected), resultx.WithLastInsertID(lastInsertId))
-	return
-}
-
-func (tx *atomTx) Rollback(ctx context.Context) (res proto.Result, warn uint16, err error) {
-	if !tx.closed.CAS(false, true) {
-		err = errTxClosed
-		return
-	}
-	defer tx.dispose()
-	res, err = tx.bc.ExecuteWithWarningCount("rollback", true)
-	return
-}
-
-func (tx *atomTx) Call(ctx context.Context, sql string, args ...proto.Value) (res proto.Result, warn uint16, err error) {
-	if len(args) > 0 {
-		res, err = tx.bc.PrepareQueryArgs(sql, args)
-	} else {
-		res, err = tx.bc.ExecuteWithWarningCountIterRow(sql)
-	}
-	return
-}
-
-func (tx *atomTx) CallFieldList(ctx context.Context, table, wildcard string) ([]proto.Field, error) {
-	// TODO: choose table
-	var err error
-	if err = tx.bc.WriteComFieldList(table, wildcard); err != nil {
-		return nil, perrors.WithStack(err)
-	}
-	return tx.bc.ReadColumnDefinitions()
-}
-
-func (tx *atomTx) dispose() {
-	defer func() {
-		tx.parent = nil
-		tx.bc = nil
-	}()
-
-	cnt := tx.parent.pendingRequests.Dec()
-	tx.parent.returnConnection(tx.bc)
-	if cnt == 0 && tx.parent.closed.Load() {
-		tx.parent.pool.Close()
-	}
-}
-
-=======
->>>>>>> a690f634
 type AtomDB struct {
 	mu sync.Mutex
 
